# Lisp Cookbook

A Cookbook is an invaluable resource, as it shows how to do various things in a clear fashion without all the theoretical context. Sometimes you just need to look things up. While cookbooks can never replace proper documentation such as the [HyperSpec][hs] or books such as [Practical Common Lisp][pcl], every language deserves a good cookbook, Common Lisp included.

The CL Cookbook aims to tackle all sort of topics, for the beginner as for the more advanced developer.


## Contributing

Thanks for contributing to the Cookbook.

You can start by having a look at the [style guide](STYLEGUIDE.md).

When adding new content, please ensure it renders properly.

There are three ways to do this:

### Install Jekyll system-wide

The first option is to install [Jekyll][jekyll] globally and to run `jekyll serve` in a folder where this repository was checked out.

Then open `http://127.0.0.1:4000/cl-cookbook/` (the last `/` is important).

### Install system locally using Ruby gems

Another option is to install the Jekyll version of this repository locally with Ruby gems. Since bundler 1.17.3 requires Ruby 2.5 that is rather old, it is recommended to install it using rbenv:

1. Install [rbenv](https://github.com/rbenv/rbenv) using your package manager, or follow [these instructions](https://github.com/rbenv/rbenv#basic-github-checkout) to install it manually.
2. Install [ruby-build](https://github.com/rbenv/ruby-build#installation). If you did a manual installation in the previous step, it is recommended to install ruby-build as a rbenv plugin.
3. Run `rbenv install 2.5.0` to install Ruby 2.5.0. Run `which gem` to make sure it points to `~/.rbenv/shims/gem`.
4. Run gem install bundler -v `2.1.4` to install bundler.
5. `cd` to the `cl-cookbook` directory and run `bundle install --path vendor/bundle` to install Jekyll locally.
6. Run `bundle exec jekyll serve` to generate the site and host it.

### Use a Docker container

<<<<<<< HEAD
Since it can be a bit troublesome to install older versions of Ruby onto newer Linux-based systems, another option is to use a `docker`.
1. Build the container by executing `sudo docker build -t cl-cookbook .` in this directory.
2. Run Jekyll inside the container `sudo docker run -p 4000:4000 -v $(pwd):/cl-cookbook cl-cookbook` from this directory.

This command will mount the current working directory into the container so you will be able to see your latest changes. You can open your web browser and navigate to `http://127.0.0.1:4000/cl-cookbook/`. Therefore, you don't have to rebuild your container when you make a change.
=======
Since it can be a bit troublesome to install older versions of Ruby onto newer Linux-based systems, another option is to use `docker`.

1. Build the container by executing `sudo docker build -t cl-cookbook .` in this directory.
2. Run Jekyll inside the container `sudo docker run -p 4000:4000 -v $(pwd):/cl-cookbook cl-cookbook` from this directory.
3. Open your web browser and navigate to `http://127.0.0.1:4000/cl-cookbook/`.

This command will mount the current working directory into the container and incremental builds are actived so you will be able to see your latest changes without restarting or rebuilding the container.
>>>>>>> cbd328e2

### Troubleshooting

It can happen that you have older version of ruby installed in the system and
bundler install will fail. To fix this, you need to update ruby. If system update
is not an option, consider installing [rbenv][rbenv].

~~~ sh
    # Check rbenv homepage for install instructions on systems other than Mac OS X
    brew install rbenv ruby-build

    # Add rbenv to bash so that it loads every time you open a terminal
    echo 'if which rbenv > /dev/null; then eval "$(rbenv init -)"; fi' >> ~/.bash_profile
    source ~/.bash_profile

    # Install Ruby
    rbenv install 2.5.0
    rbenv global 2.5.0
    ruby -v
~~~

After this you can proceed as usual:

1. `gem install bundler`
2. `bundle install --path vendor/bundle`
3. `bundle exec jekyll serve`

Also, refer to the [CONTRIBUTING.md][contributing] file.

### Building the EPUB and the PDF

Run `make epub`. See `make-cookbook.lisp`.

You need a decently recent version of [Calibre](https://calibre-ebook.com/). They provide an easy binary installation.

To exclude regions of text of the build (for example, embedded videos that makes no sense in a print format), use these flags:

    <!-- epub-exclude-start -->
    <!-- epub-exclude-end -->

Our build script roughly does the following:

- concatenate all markdown content into one file
- change yaml frontmatters to a markdown title
- delete the mark regions from the file
- make internal links work on the EPUB.

It uses some metadata in `metadata.txt`.

We can check the resulting EPUB with `epubcheck`.


## Origins

This is a fork of the [Common Lisp Cookbook][sf], moved from SourceForge.

This project brings the Common Lisp Cookbook to this decade. Development of the original Common Lisp Cookbook in SourceForge halted in 2007. In the meantime, a lot has happened in the land of Common Lisp. Tools and implementations have been improving, and some have fallen out of favor. Most notably, Common Lisp users can now benefit from the [Quicklisp][ql] library manager.

The main goal is making the Cookbook more modern and more accessible in addition to updating and expanding the content.

[sf]: http://cl-cookbook.sourceforge.net/
[ql]: https://www.quicklisp.org/
[hs]: http://www.lispworks.com/documentation/HyperSpec/Front/X_Master.htm
[pcl]: http://www.gigamonkeys.com/book/
[jekyll]: https://jekyllrb.com/docs/installation/
[rbenv]: https://github.com/rbenv/rbenv
[contributing]: CONTRIBUTING.md
[bundler-v2]: https://stackoverflow.com/questions/54087856/cant-find-gem-bundler-0-a-with-executable-bundle-gemgemnotfoundexceptio

## Development with GNU Guix

To enter a development environment in which all the required software dependencies are made available, run `guix shell` in the project's root directory. The provided Guix [manifest file](manifest.scm) will be automatically sourced after giving [authorization](https://guix.gnu.org/manual/devel/en/html_node/Invoking-guix-shell.html) for Guix to do so.

## Support

You can support the individuals that constantly improve the Cookbook. See the Github Sponsors icon. Thanks for them!<|MERGE_RESOLUTION|>--- conflicted
+++ resolved
@@ -34,13 +34,6 @@
 
 ### Use a Docker container
 
-<<<<<<< HEAD
-Since it can be a bit troublesome to install older versions of Ruby onto newer Linux-based systems, another option is to use a `docker`.
-1. Build the container by executing `sudo docker build -t cl-cookbook .` in this directory.
-2. Run Jekyll inside the container `sudo docker run -p 4000:4000 -v $(pwd):/cl-cookbook cl-cookbook` from this directory.
-
-This command will mount the current working directory into the container so you will be able to see your latest changes. You can open your web browser and navigate to `http://127.0.0.1:4000/cl-cookbook/`. Therefore, you don't have to rebuild your container when you make a change.
-=======
 Since it can be a bit troublesome to install older versions of Ruby onto newer Linux-based systems, another option is to use `docker`.
 
 1. Build the container by executing `sudo docker build -t cl-cookbook .` in this directory.
@@ -48,7 +41,6 @@
 3. Open your web browser and navigate to `http://127.0.0.1:4000/cl-cookbook/`.
 
 This command will mount the current working directory into the container and incremental builds are actived so you will be able to see your latest changes without restarting or rebuilding the container.
->>>>>>> cbd328e2
 
 ### Troubleshooting
 
